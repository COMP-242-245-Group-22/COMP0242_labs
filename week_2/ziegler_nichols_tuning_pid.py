--- conflicted
+++ resolved
@@ -37,27 +37,23 @@
     # here we reset the simulator each time we start a new test
     sim_.ResetPose()
 
+    # kp_vec = np.array([100.0] * dyn_model.getNumberofActuatedJoints())
+    # kp_vec[joint_id] = kp
     kp_vec = np.array([15.0] * dyn_model.getNumberofActuatedJoints())
     # updating the kp value for the joint we want to tune
-<<<<<<< HEAD
     if isinstance(kp, np.ndarray):
         kp_vec = kp
     elif isinstance(kp, float) or isinstance(kp, int):
         kp_vec[joint_id] = kp
 
+    # kd_vec = np.array([30.0]*dyn_model.getNumberofActuatedJoints())
+    # kd_vec[joint_id] = 0.0
     kd_vec = np.array([0.0] * dyn_model.getNumberofActuatedJoints())
     if isinstance(kd, np.ndarray):
         kd_vec = kd
     elif isinstance(kd, float) or isinstance(kd, int):
         kd_vec[joint_id] = kd
 
-=======
-    kp_vec = np.array([100]*dyn_model.getNumberofActuatedJoints())
-    kp_vec[joints_id] = kp
-
-    kd_vec = np.array([30]*dyn_model.getNumberofActuatedJoints())
-    kd_vec[joints_id] = 0.0
->>>>>>> 56350d5d
     # IMPORTANT: to ensure that no side effect happens, we need to copy the initial joint angles
     q_des = init_joint_angles.copy()
     qd_des = np.array([0] * dyn_model.getNumberofActuatedJoints())
@@ -83,14 +79,10 @@
         # Ensure q_init is within the range of the amplitude
 
         # Control command
-<<<<<<< HEAD
-        cmd.tau_cmd = feedback_lin_ctrl(
+        tau_cmd = feedback_lin_ctrl(
             dyn_model, q_mes, qd_mes, q_des, qd_des, kp_vec, kd_vec
         )  # Zero torque command
-=======
-        tau_cmd = feedback_lin_ctrl(dyn_model, q_mes, qd_mes, q_des, qd_des, kp_vec, kd_vec)  # Zero torque command
-        cmd.SetControlCmd(tau_cmd, ["torque"]*7)
->>>>>>> 56350d5d
+        cmd.SetControlCmd(tau_cmd, ["torque"] * 7)
         sim_.Step(cmd, "torque")  # Simulation step with torque command
 
         # Exit logic with 'q' key
@@ -116,7 +108,7 @@
         # time.sleep(0.01)  # Slow down the loop for better visualization
         # get real time
         current_time += time_step
-        # print("current time in seconds", current_time)
+        # print("current time in seconds",current_time)
 
     # make the plot for the current joint
     if plot:
@@ -125,14 +117,10 @@
     return q_mes_all, q_d_all
 
 
-<<<<<<< HEAD
 def perform_frequency_analysis(data, dt, show=True):
-=======
-def perform_frequency_analysis(data, dt):
-
-    # TODO remove the average from the data signal!
-
->>>>>>> 56350d5d
+
+    # remove the average from the data signal!
+
     n = len(data)
     yf = fft(data)
     xf = fftfreq(n, dt)[: n // 2]
