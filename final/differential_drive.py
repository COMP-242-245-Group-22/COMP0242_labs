--- conflicted
+++ resolved
@@ -24,6 +24,7 @@
 W_range = 0.5**2  # Measurement noise variance (range measurements)
 landmarks = np.array([[5, 10], [15, 5], [10, 15]])
 
+
 # WE CHANGED THE FUNCTION IN THE LAST COMMIT (1 novemeber 2024, 16:45)
 def landmark_range_observations(base_position, W_range):
     y = []
@@ -33,13 +34,8 @@
         # True range measurement (with noise)
         dx = lm[0] - base_position[0]
         dy = lm[1] - base_position[1]
-<<<<<<< HEAD
-        range_meas = np.sqrt(dx**2 + dy**2)
-
-=======
         range_meas = np.sqrt(dx**2 + dy**2) + np.random.normal(0, np.sqrt(W))
-       
->>>>>>> dfb0f41e
+
         y.append(range_meas)
 
     y = np.array(y)
@@ -169,18 +165,11 @@
         # Measurements of the current state (real measurements with noise) ##################################################################
         base_pos = sim.GetBasePosition()
         base_ori = sim.GetBaseOrientation()
-<<<<<<< HEAD
         base_bearing_ = quaternion2bearing(
             base_ori[3], base_ori[0], base_ori[1], base_ori[2]
         )
-        y = landmark_range_observations(base_pos)
-
-=======
-        base_bearing_ = quaternion2bearing(base_ori[3], base_ori[0], base_ori[1], base_ori[2])
-        # LINES CHANGED IN THE LAST COMMIT (1 novemeber 2024, 16:45)
-        y = landmark_range_observations(base_pos_no_noise,W_range)
-    
->>>>>>> dfb0f41e
+        y = landmark_range_observations(base_pos, W_range)
+
         # Update the filter with the latest observations
 
         # Get the current state estimate
